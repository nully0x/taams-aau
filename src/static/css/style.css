@import url("https://fonts.googleapis.com/css2?family=Lora:ital,wght@0,400..700;1,400..700&display=swap");

* {
    margin: 0;
    padding: 0;
    box-sizing: border-box;
    font-family: "Lora", serif;
}

body {
    line-height: 1.6;
    color: #333;
}
.hero {
    background-image: url("/static/assets/Rectangle\ 2.png");
    color: white;
    padding: 20px;
    text-align: center;
}

/* Top Navigation */
.top-nav {
<<<<<<< HEAD
    display: flex;
    justify-content: space-between;
    align-items: center;
    padding: 10px 20px;
    margin: 20px auto;
    background-color: white;
    border-radius: 40px;
    max-width: 950px;
    width: 90%;
    color: #1e73be;
    position: relative;
=======
  display: flex;
  justify-content: space-between;
  align-items: center;
  padding: 10px 20px;
  margin: 20px auto;
  background-color: white;
  border-radius: 40px;
  max-width: 950px;
  width: 90%;
  color: #1e73be;
  position: relative;
>>>>>>> 9ac95d49
}

.nav-logo {
    display: flex;
    align-items: center;
}

.circle {
<<<<<<< HEAD
    width: 50px;
    height: 50px;
    border-radius: 50%;
    /* background-color: #0066cc; */
    margin-right: 15px;
=======
  width: 50px;
  height: 50px;
  border-radius: 50%;
  /* background-color: #0066cc; */
  margin-right: 15px;
>>>>>>> 9ac95d49
}

.logo {
    font-size: 24px;
    font-weight: bold;
}

.nav-items {
    display: flex;
    gap: 15px;
}

.nav-items a {
    text-decoration: none;
    color: #1e73be;
    font-size: 16px;
}

.nav-items a:hover {
    text-decoration: underline;
}

/* Hamburger Menu Styles */
.hamburger-menu {
    display: none;
    flex-direction: column;
    justify-content: space-between;
    height: 24px;
    cursor: pointer;
}

.hamburger-menu span {
    width: 30px;
    height: 3px;
    background-color: #1e73be;
    display: block;
    border-radius: 2px;
}

/* Media Queries for Responsive Design */
@media screen and (max-width: 768px) {
<<<<<<< HEAD
    .top-nav {
        padding: 10px 15px;
        width: 90%;
    }

    .nav-items {
        position: absolute;
        top: 100%;
        left: 0;
        right: 0;
        flex-direction: column;
        background-color: white;
        border-radius: 0 0 20px 20px;
        padding: 0;
        max-height: 0;
        overflow: hidden;
        transition: max-height 0.3s ease-out;
        z-index: 100;
        box-shadow: 0 5px 10px rgba(0, 0, 0, 0.1);
    }

    .nav-items.active {
        max-height: 320px;
        padding: 6px 0;
        z-index: 9999;
    }

    .nav-items a {
        padding: 10px 15px;
        width: 100%;
        text-align: center;
    }

    .hamburger-menu {
        display: flex;
    }
=======
  .top-nav {
      padding: 10px 15px;
      width: 90%;
  }
  
  .nav-items {
      position: absolute;
      top: 100%;
      left: 0;
      right: 0;
      flex-direction: column;
      background-color: white;
      border-radius: 0 0 20px 20px;
      padding: 0;
      max-height: 0;
      overflow: hidden;
      transition: max-height 0.3s ease-out;
      z-index: 100;
      box-shadow: 0 5px 10px rgba(0,0,0,0.1);
  }
  
  .nav-items.active {
      max-height: 320px;
      padding: 6px 0;
      z-index: 9999;
  }
  
  .nav-items a {
      padding: 10px 15px;
      width: 100%;
      text-align: center;
  }

  .hamburger-menu {
      display: flex;
  }
>>>>>>> 9ac95d49
}

.hero h1 {
    font-size: 28px;
    margin-bottom: 10px;
}

.hero p {
    margin-bottom: 20px;
    font-size: 16px;
}

.hero-buttons {
    margin-top: 20px;
}

.btn {
    display: inline-block;
    padding: 8px 20px;
    border: 1px solid white;
    background: transparent;
    color: white;
    text-decoration: none;
    margin: 0 5px;
    font-size: 14px;
}

.btn-filled {
    background-color: white;
    color: #1e73be;
}
.container {
    max-width: 100%;
    margin: 15px auto;
    padding: 0 15px;
}

.editorial-head {
    text-align: center;
    margin: 0 auto 20px;
}

h1 {
    font-size: 22px;
    font-weight: bold;
    margin-bottom: 5px;
}

p.subtitle {
    font-size: 14px;
    color: gray;
    margin-bottom: 20px;
}

.grid {
    display: grid;
    grid-template-columns: 1fr;
    gap: 20px;
    width: 100%;
    margin: 0 auto;
}

.profile {
<<<<<<< HEAD
    width: 100%;
    text-align: center;
    background-color: white;
    padding: 15px;
    border-radius: 8px;
    /* box-shadow: 0 2px 5px rgba(0,0,0,0.1); */
=======
  width: 100%;
  text-align: center;
  background-color: white;
  padding: 15px;
  border-radius: 8px;
  /* box-shadow: 0 2px 5px rgba(0,0,0,0.1); */
>>>>>>> 9ac95d49
}

.profile img {
    width: 150px;
    height: 150px;
    border-radius: 50%;
    object-fit: cover;
    margin: 0 auto;
    border: 3px solid #f0f0f0;
}

.profile h3 {
    margin: 15px 0 5px;
    font-size: 16px;
    font-weight: bold;
    color: #1e73be;
}

.profile p {
    font-size: 13px;
    color: #555;
    margin: 5px 0;
    line-height: 1.4;
}

/* Tablet styles */
@media (min-width: 600px) {
    .grid {
        grid-template-columns: repeat(2, 1fr);
        gap: 25px;
    }

    .profile img {
        width: 180px;
        height: 180px;
    }
}

/* Desktop styles */
@media (min-width: 900px) {
    .container {
        max-width: 1200px;
        margin: 30px auto;
    }

    .grid {
        grid-template-columns: repeat(3, 1fr);
        gap: 30px;
    }

    h1 {
        font-size: 28px;
    }

    p.subtitle {
        font-size: 16px;
    }

    .profile img {
        width: 200px;
        height: 200px;
    }

    .profile h3 {
        font-size: 18px;
    }

    .profile p {
        font-size: 14px;
    }
}

/* Footer */
/* Footer Styles */
footer {
    background-color: #004080;
    color: white;
    padding: 50px 20px 20px;
}

.footer-content {
    max-width: 1200px;
    margin: 0 auto;
    display: flex;
    flex-wrap: wrap;
    justify-content: space-between;
}

.footer-left {
    display: flex;
    flex-direction: column;
    align-items: flex-start;
    margin-bottom: 30px;
}

.footer-logo {
    display: flex;
    align-items: center;
    margin-bottom: 30px;
}

.footer-logo-circle {
<<<<<<< HEAD
    width: 50px;
    height: 50px;
    border-radius: 50%;
    /* background-color: white; */
    margin-right: 15px;
    /* padding: 10px; */
=======
  width: 50px;
  height: 50px;
  border-radius: 50%;
  /* background-color: white; */
  margin-right: 15px;
  /* padding: 10px; */
>>>>>>> 9ac95d49
}

.footer-logo-text {
    font-size: 20px;
    font-weight: bold;
}

.footer-links {
    display: flex;
    margin-bottom: 40px;
}

.footer-links a {
    color: white;
    text-decoration: none;
    font-size: 16px;
    margin-right: 30px;
}

.footer-right {
    max-width: 450px;
    width: 100%;
}

.newsletter h3 {
    font-size: 18px;
    margin-bottom: 20px;
    font-weight: normal;
}

.newsletter-form {
    display: flex;
    gap: 10px;
}

.newsletter-form input {
    flex: 1;
    padding: 16px;
    border: none;
    border-radius: 4px 0 0 4px;
    font-size: 16px;
}

.newsletter-form button {
    padding: 16px;
    background-color: #0088ff;
    color: white;
    border: none;
    border-radius: 0 4px 4px 0;
    cursor: pointer;
    font-size: 16px;
    font-weight: bold;
}

.divider {
    width: 100%;
    height: 1px;
    background-color: rgba(255, 255, 255, 0.2);
    margin: 30px 0 20px;
}

.copyright {
    width: 100%;
    font-size: 14px;
    color: rgba(255, 255, 255, 0.7);
    text-align: center;
}

/* Media Queries for Footer Responsiveness */
@media screen and (max-width: 768px) {
    .footer-content {
        flex-direction: column;
    }

    .footer-left,
    .footer-right {
        width: 100%;
        max-width: 100%;
    }

    .footer-links {
        flex-direction: column;
        gap: 15px;
        margin-bottom: 30px;
    }

    .footer-links a {
        margin-right: 0;
        padding: 5px 0;
    }

    .newsletter-form {
        flex-direction: column;
        gap: 15px;
    }

    .newsletter-form input {
        width: 100%;
        border-radius: 4px;
    }

    .newsletter-form button {
        width: 100%;
        border-radius: 4px;
    }
}

/* Additional Media Query for Smaller Screens */
@media screen and (max-width: 480px) {
    footer {
        padding: 30px 15px 15px;
    }

    .footer-logo {
        margin-bottom: 20px;
    }

    .footer-logo-circle {
        width: 40px;
        height: 40px;
    }

    .footer-logo-text {
        font-size: 18px;
    }

    .newsletter h3 {
        font-size: 16px;
    }
}

/* container */ /* Base mobile styles */
.submit-article {
    background-color: #e5f4ff;
    padding: 20px 15px;
    margin: 20px 0;
    border-radius: 16px;
    width: 100%;
    box-sizing: border-box;
}

.submit-container {
    width: 100%;
    max-width: 1200px;
    margin: 0 auto;
}

.submit-article h1 {
    font-size: 1.5rem;
    font-weight: 700;
    margin-bottom: 0.8rem;
    text-align: center;
    color: #2a166f;
}

.submit-article .subtitle {
    color: #4a5568;
    margin-bottom: 1.5rem;
    text-align: center;
    font-size: 0.95rem;
    line-height: 1.4;
}

.content {
    display: flex;
    flex-direction: column;
    gap: 25px;
}

.submit-image {
    border-radius: 8px;
    width: 100%;
    height: auto;
    max-height: 300px;
    object-fit: cover;
}

.form-container {
    width: 100%;
}

.form-group {
    margin-bottom: 1.2rem;
}

.form-group label {
    display: block;
    color: #4a5568;
    margin-bottom: 0.5rem;
    font-size: 0.95rem;
    font-weight: 500;
}

.form-group input,
.form-group textarea {
    width: 100%;
    padding: 0.75rem;
    border: 1px solid #cbd5e0;
    border-radius: 6px;
    font-size: 0.95rem;
    box-sizing: border-box;
}

.form-group textarea {
    resize: vertical;
    min-height: 120px;
}

.form-row {
    display: flex;
    flex-direction: column;
    gap: 1.2rem;
}

.upload-file {
    border: 1px dashed #cbd5e0;
    border-radius: 6px;
    padding: 1rem;
    text-align: center;
    background-color: #f8fafc;
}

.upload-file input[type="file"] {
    width: 100%;
}

.file-note {
    color: #718096;
    font-size: 0.85rem;
    margin-top: 0.5rem;
    text-align: center;
}

.form-footer {
    display: flex;
    flex-direction: column;
    gap: 1rem;
    margin-top: 1.5rem;
}

.checkbox-group {
    display: flex;
    align-items: center;
    gap: 8px;
}

.checkbox-group label {
    font-size: 0.9rem;
    color: #4a5568;
}

.guide-link {
    color: #2a166f;
    font-weight: 600;
    text-decoration: none;
}

.submit-btn {
    width: 100%;
    background-color: #2a166f;
    color: white;
    padding: 0.85rem;
    border: none;
    border-radius: 6px;
    font-size: 1rem;
    font-weight: 600;
    cursor: pointer;
    transition: background-color 0.3s;
}

.submit-btn:hover {
    background-color: #1a1047;
}

.status-message {
    margin-top: 1.5rem;
}

.status-message .success {
    color: #38a169;
}

.status-message .error {
    color: #e53e3e;
}

/* Tablet styles */
@media (min-width: 768px) {
    .submit-article {
        padding: 30px;
    }

    .submit-article h1 {
        font-size: 1.8rem;
    }

    .form-row {
        flex-direction: row;
        gap: 1.5rem;
    }

    .form-row .form-group {
        flex: 1;
    }

    .form-footer {
        flex-direction: row;
        justify-content: space-between;
        align-items: center;
    }

    .submit-btn {
        width: auto;
        min-width: 180px;
    }
}

/* Desktop styles */
@media (min-width: 992px) {
    .content {
        flex-direction: row;
        align-items: flex-start;
    }

    .submit-image {
        width: 45%;
        max-height: none;
    }

    .form-container {
        width: 55%;
        padding-left: 30px;
    }

    .submit-article h1 {
        font-size: 2rem;
        text-align: left;
    }

    .submit-article .subtitle {
        text-align: left;
    }
}
/* Base styles for all devices */
.main-content {
    margin-top: 50px;
    display: flex;
    flex-direction: column;
    max-width: 100%;
    background: white;
    padding: 20px;
    align-items: center;
}

.text-content {
    flex: 1;
    padding-right: 0;
    width: 100%;
    order: 1;
}

.text-content h2 {
    color: #1e73be;
    font-size: 24px;
    margin-bottom: 10px;
}

.text-content h3 {
    font-size: 32px;
    margin-bottom: 15px;
    text-align: center;
}

.text-content p {
    font-size: 16px;
    margin-bottom: 15px;
    line-height: 1.5;
}

.btn {
    display: inline-block;
    padding: 10px 20px;
    background-color: white;
    color: #0066cc;
    text-decoration: none;
    border-radius: 5px;
    margin-top: 10px;
    border: 1px solid #0066cc;
    text-align: center;
    width: 100%;
    box-sizing: border-box;
}

.image-content {
    flex: 1;
    position: relative;
    text-align: center;
    width: 100%;
    order: 2;
    margin-top: 20px;
}

.logo-container {
    margin-bottom: 10px;
    text-align: center;
}

.logo-img {
    width: 150px;
    height: 150px;
    object-fit: contain;
    display: block;
    margin: 0 auto 0.3rem;
}

.content-img {
    width: 100%;
    height: auto;
    max-width: 400px;
}

.blue-box {
    display: none; /* Hide on mobile */
}

.stats-division {
    text-align: center;
    max-width: 100%;
    width: 100%;
    margin: 20px 0;
    padding: 0 20px;
}

.stats {
    display: flex;
    flex-direction: column;
    gap: 10px;
    align-items: center;
}

.stat-item {
    background-color: #fff601;
    padding: 15px;
    width: 100%;
    max-width: 300px;
    text-align: center;
}

.stat-number {
    font-size: 28px;
    font-weight: bold;
    color: #000000;
    margin-bottom: 5px;
}

.stat-label {
    font-size: 14px;
    text-transform: uppercase;
    color: #000000;
}

/* Publications Section */
.publications {
    padding: 20px;
    background-color: #f9f9f9;
}

.pub-header {
    display: flex;
    flex-direction: column;
    align-items: flex-start;
    margin-bottom: 15px;
    max-width: 100%;
}

.pub-header h2 {
    font-size: 20px;
    margin-bottom: 10px;
}

.view-all {
    font-size: 14px;
    font-weight: bold;
    color: #1e73be;
    text-decoration: none;
    margin-bottom: 10px;
}

.pub-grid {
    display: flex;
    flex-direction: column;
    gap: 15px;
    max-width: 100%;
    overflow-x: visible;
}

.pub-card {
    width: 100%;
    background: white;
    border: 1px solid #eee;
    padding: 15px;
    box-sizing: border-box;
}

.pub-vol {
    font-size: 14px;
    color: #666;
    margin-bottom: 10px;
}

.pub-title {
    font-size: 14px;
    margin-bottom: 10px;
    font-weight: bold;
    color: #1e73be;
}

.pub-abstract {
    margin-top: 15px;
}

.pub-abstract strong {
    font-size: 14px;
    display: block;
    margin-bottom: 5px;
}

.pub-abstract p {
    font-size: 14px;
}

.pub-meta {
    margin-top: 15px;
    font-size: 14px;
    color: #666;
    display: flex;
    align-items: center;
}

.pub-meta img {
    width: 20px;
    height: 20px;
    margin-right: 5px;
}

/* Tablet and larger screens */
@media (min-width: 768px) {
    .main-content {
        flex-direction: row;
        margin-top: 100px;
        padding: 30px;
        max-width: 1200px;
        margin-left: auto;
        margin-right: auto;
    }

    .text-content {
        padding-right: 40px;
        order: 1;
    }

    .image-content {
        order: 2;
        margin-top: 0;
    }

    .text-content h3 {
        text-align: left;
        font-size: 48px;
    }

    .btn {
        width: auto;
        display: inline-block;
    }

    .stats {
        flex-direction: row;
        justify-content: space-around;
        gap: 20px;
    }

    .stat-item {
        flex: 1;
        max-width: 200px;
        padding: 20px 40px;
    }

    .stat-number {
        font-size: 36px;
    }

    .pub-header {
        flex-direction: row;
        justify-content: space-between;
        align-items: center;
        max-width: 1200px;
        margin: 0 auto 20px;
    }

    .pub-grid {
        flex-direction: row;
        flex-wrap: wrap;
        justify-content: flex-start;
        max-width: 1200px;
        margin: 0 auto;
    }

    .pub-card {
        flex: 0 0 calc(50% - 10px);
    }

    .blue-box {
        display: block;
        position: absolute;
        right: -30px;
        top: 0;
        width: 60px;
        height: 99%;
        background: #cbe2ff;
    }
}

/* Desktop and larger screens */
@media (min-width: 992px) {
    .pub-card {
        flex: 0 0 calc(33.333% - 20px);
    }

    .blue-box {
        right: -60px;
        width: 80px;
    }
}
/* Pagination */
.pagination {
    display: flex;
    justify-content: center;
    margin-top: 30px;
}

.page-item {
    width: 30px;
    height: 30px;
    display: flex;
    align-items: center;
    justify-content: center;
    margin: 0 5px;
    border-radius: 50%;
    background-color: white;
    border: 1px solid #ddd;
    cursor: pointer;
}

.page-item.active {
    background-color: #1e73be;
    color: white;
    border-color: #1e73be;
}

.journal-explorer {
    display: flex;
    flex-direction: column;
    margin: 1rem;
    position: relative;
}

.mobile-menu-toggle {
    display: block;
    background: none;
    border: none;
    font-size: 1.5rem;
    position: absolute;
    right: 1rem;
    top: 1rem;
    z-index: 100;
    cursor: pointer;
    padding: 0.5rem;
}

.journal-sidebar {
    width: 100%;
    background: white;
    padding: 1.5rem 1rem;
    margin-bottom: 1rem;
    border-radius: 0.5rem;
    box-shadow: 0 2px 5px rgba(0, 0, 0, 0.1);
    position: relative;
    display: none; /* Hidden by default on mobile */
}

.journal-sidebar.active {
    display: block; /* Show when menu is toggled */
}

.journal-sidebar h2 {
    font-size: 1.3rem;
    font-weight: 600;
    color: #2a166f;
    margin-bottom: 0.5rem;
}

.journal-sidebar h3 {
    font-size: 1.1rem;
    color: #4a5568;
    margin: 1.5rem 0 0.5rem;
}

.category-list {
    list-style: none;
    padding: 0;
    margin: 0;
}

.category-list li {
    padding: 0.75rem 1rem;
    margin: 0.25rem 0;
    cursor: pointer;
    border-radius: 0.5rem;
    transition: all 0.2s ease;
    color: #4a5568;
}

.category-list li.active,
.category-list li:hover {
    background: #e5f4ff;
    color: #2a166f;
    font-weight: 500;
}

.journal-content {
    width: 100%;
}

.journal-filters {
    background: white;
    padding: 1rem;
    border-radius: 0.5rem;
    box-shadow: 0 2px 5px rgba(0, 0, 0, 0.1);
    margin-bottom: 1rem;
}

.filter-title {
    display: block;
    font-weight: 500;
    color: #2a166f;
    margin-bottom: 1rem;
}

.filter-controls {
    display: flex;
    flex-direction: column;
    gap: 0.75rem;
}

.filter-input {
    display: flex;
    align-items: center;
    border: 1px solid #e2e8f0;
    border-radius: 0.5rem;
    padding: 0.75rem;
    background: #f8fafc;
}

.filter-input i {
    margin-right: 0.75rem;
    color: #718096;
}

.filter-input input {
    border: none;
    background: transparent;
    width: 100%;
    font-size: 0.95rem;
}

.filter-input input:focus {
    outline: none;
}

.apply-filter {
    padding: 0.75rem;
    background: #2a166f;
    color: white;
    border: none;
    border-radius: 0.5rem;
    font-weight: 500;
    cursor: pointer;
    transition: background 0.2s;
}

.apply-filter:hover {
    background: #1a1047;
}

.journal-grid {
<<<<<<< HEAD
    display: grid;
    grid-template-columns: 1fr;
    gap: 1rem;
=======
  display: grid;
  grid-template-columns: 3fr;
  gap: 1rem;
>>>>>>> 9ac95d49
}

.journal-card {
    background: white;
    padding: 1.5rem;
    border-radius: 0.5rem;
    box-shadow: 0 2px 8px rgba(0, 0, 0, 0.1);
    transition:
        transform 0.2s,
        box-shadow 0.2s;
    cursor: pointer;
    overflow: hidden; /* ADDED: This prevents anything inside from visually spilling out */
    display: flex; /* ADDED: Use flexbox for better control over vertical spacing */
    flex-direction: column;
}

.journal-card:hover {
    transform: translateY(-3px);
    box-shadow: 0 4px 14px rgba(0, 0, 0, 0.15);
}

.journal-meta {
    font-size: 0.8rem;
    color: #718096;
    margin-bottom: 0.5rem;
    flex-shrink: 0; /* ADDED: Prevent meta info from shrinking */
}

.journal-title {
    color: #2a166f;
    font-size: 1.1rem;
    margin: 0.75rem 0;
    line-height: 1.4;
    overflow-wrap: break-word; /* ADDED: Allows long words/titles to break */
    word-break: break-word; /* ADDED: Alternative/fallback word breaking */
    flex-shrink: 0; /* ADDED: Prevent title from shrinking */
}

.journal-abstract {
    font-size: 0.9rem;
    color: #4a5568;
    line-height: 1.5;
    margin-bottom: 1rem;
    overflow-wrap: break-word; /* ADDED: Allows long words in abstract to break */
    word-break: break-word; /* ADDED: Alternative/fallback word breaking */

    /* --- Optional: Add multi-line ellipsis for the abstract --- */
    display: -webkit-box; /* Use flexbox approach for ellipsis */
    -webkit-line-clamp: 4; /* Limit to 4 lines (adjust as needed) */
    -webkit-box-orient: vertical;
    overflow: hidden; /* Hide the overflowing text */
    text-overflow: ellipsis; /* Add '...' */
    /* The 'overflow: hidden' from .journal-card already helps, but this targets abstract specifically */
    /* --- End Optional --- */

    flex-grow: 1; /* ADDED: Allows abstract to take available space before authors */
}

.journal-abstract strong {
    color: #2a166f;
}

.journal-authors {
    display: flex;
    align-items: center;
    font-size: 0.85rem;
    color: #718096;
    margin-top: auto; /* ADDED: Pushes authors to the bottom of the card */
    flex-shrink: 0; /* ADDED: Prevent authors section from shrinking */
}

.journal-authors img {
    width: 20px;
    height: 20px;
    margin-right: 0.5rem;
}

.load-more-btn {
    display: block;
    width: 100%;
    padding: 1rem;
    margin: 1.5rem auto;
    background: #2a166f;
    color: white;
    border: none;
    border-radius: 0.5rem;
    font-weight: 500;
    cursor: pointer;
    transition: background 0.2s;
}

.load-more-btn:hover {
    background: #1a1047;
}

/* ===== TABLET STYLES (768px and up) ===== */
@media (min-width: 768px) {
    .journal-explorer {
        flex-direction: row;
        align-items: flex-start;
        gap: 1.5rem;
        margin: 1.5rem;
    }

    .mobile-menu-toggle {
        display: none;
    }

    .journal-sidebar {
        display: block;
        width: 250px;
        position: sticky;
        top: 1rem;
        flex-shrink: 0;
    }

    .journal-content {
        flex-grow: 1;
    }

    .filter-controls {
        flex-direction: row;
        align-items: center;
    }

    .filter-title {
        display: inline;
        margin-right: 1rem;
        margin-bottom: 0;
    }

    .filter-input {
        width: 120px;
    }

    .apply-filter {
        width: auto;
        padding: 0.75rem 1.5rem;
    }

    .journal-grid {
        grid-template-columns: repeat(2, 1fr);
    }
}

/* ===== DESKTOP STYLES (1024px and up) ===== */
@media (min-width: 1024px) {
    .journal-explorer {
        max-width: 1200px;
        margin: 2rem auto;
    }

    .journal-sidebar {
        width: 280px;
        padding: 2rem;
    }

    .journal-sidebar h2 {
        font-size: 1.5rem;
    }

    .filter-controls {
        justify-content: flex-end;
    }

    .journal-grid {
        grid-template-columns: repeat(3, 1fr);
        gap: 1.5rem;
    }

    .journal-card {
        padding: 1.75rem;
    }
}

/* ===== LARGE DESKTOP STYLES (1440px and up) ===== */
@media (min-width: 1440px) {
    .journal-grid {
        grid-template-columns: repeat(4, 1fr);
    }
}
/* journal container */
.journal-container {
    margin: 50px;
}

.breadcrumb {
    font-size: 14px;
    color: #666;
    margin-bottom: 50px;
}
.breadcrumb a {
    text-decoration: none;
    color: #1e73be;
}
.volume {
    font-size: 14px;
    margin-top: 10px;
    color: #666;
}
.authors {
    font-size: 16px;
    margin: 10px 0;
}
.article-title {
    font-size: 20px;
    font-weight: bold;
    color: #1e73be;
    margin-bottom: 10px;
}
.abstract {
    font-size: 14px;
    text-align: justify;
    border-bottom: 1px solid #ddd;
    padding-top: 10px;
}
.keywords,
.citation {
    font-size: 14px;
    margin-top: 10px;
}
.keywords {
    font-weight: bold;
}
.citation {
    font-style: italic;
    color: #555;
}
.download-btn {
    display: inline-block;
    background-color: #1e73be;
    color: white;
    padding: 10px 20px;
    margin-top: 20px;
    border-radius: 5px;
    text-decoration: none;
    font-size: 14px;
}
.download-btn:hover {
    background-color: #155a9b;
}

.upload-status {
    margin-top: 20px;
    padding: 10px;
    border-radius: 4px;
}

.upload-status.success {
    background-color: #d4edda;
    color: #155724;
    border: 1px solid #c3e6cb;
}

.upload-status.error {
    background-color: #f8d7da;
    color: #721c24;
    border: 1px solid #f5c6cb;
}

article-card-journal,
.pub-card {
    transition:
        transform 0.2s ease,
        box-shadow 0.2s ease;
}

.article-card-journal:hover,
.pub-card:hover {
    transform: translateY(-2px);
    box-shadow: 0 4px 14px rgba(0, 0, 0, 0.1);
}

.download-btn {
    transition: background-color 0.2s ease;
}

.download-btn:hover {
    background-color: #1e73be;
    text-decoration: none;
}

/* manuscript */
.ajet-container {
    max-width: 1200px;
    margin: 0 auto;
}

.ajet-journal-title {
    text-align: left;
    font-weight: bold;
    margin-bottom: 10px;
    font-size: 24px;
    font-weight: 600;
}

.ajet-issn {
    text-align: left;
    font-size: 24px;
    font-weight: 600;
    margin-bottom: 20px;
}

.ajet-section-title {
    font-weight: bold;
    margin: 25px 0 10px 0;
    font-size: 1.1em;
    border-bottom: 1px solid #ddd;
    padding-bottom: 5px;
}

.ajet-subsection-title {
    font-weight: 600;
    margin: 20px 0 8px 0;
    font-size: 16px;
}

.ajet-list {
    margin-top: 5px;
    padding-left: 25px;
}

.ajet-list-item {
    margin-bottom: 8px;
    font-size: 16px;
}
.ajet-paragraph {
    font-size: 16px;
}
.ajet-strong {
    font-size: 16px;
}

.ajet-indent {
    margin-left: 25px;
}

.ajet-fee-table {
    width: 100%;
    border-collapse: collapse;
    margin: 15px 0;
    font-size: 0.95em;
}

.ajet-fee-table th,
.ajet-fee-table td {
    border: 1px solid #ddd;
    padding: 8px;
    text-align: left;
}

.ajet-fee-table th {
    background-color: #f2f2f2;
}

.ajet-editorial-board {
    margin-top: 25px;
}

.ajet-board-member {
    margin-bottom: 10px;
    line-height: 1.4;
}

.ajet-paragraph {
    margin-bottom: 14px;
    text-align: justify;
}

.ajet-note {
    font-style: italic;
    color: #555;
}

/* About-container */

.about-container {
    min-height: 50vh;
    max-width: 1200px;
    margin: 40px auto;
    padding: 0 20px;
}

.about-content {
    margin: 30px 0;
}

.about-content p {
    margin-bottom: 20px;
    line-height: 1.8;
    color: #333;
}<|MERGE_RESOLUTION|>--- conflicted
+++ resolved
@@ -20,7 +20,6 @@
 
 /* Top Navigation */
 .top-nav {
-<<<<<<< HEAD
     display: flex;
     justify-content: space-between;
     align-items: center;
@@ -32,19 +31,6 @@
     width: 90%;
     color: #1e73be;
     position: relative;
-=======
-  display: flex;
-  justify-content: space-between;
-  align-items: center;
-  padding: 10px 20px;
-  margin: 20px auto;
-  background-color: white;
-  border-radius: 40px;
-  max-width: 950px;
-  width: 90%;
-  color: #1e73be;
-  position: relative;
->>>>>>> 9ac95d49
 }
 
 .nav-logo {
@@ -53,19 +39,11 @@
 }
 
 .circle {
-<<<<<<< HEAD
     width: 50px;
     height: 50px;
     border-radius: 50%;
     /* background-color: #0066cc; */
     margin-right: 15px;
-=======
-  width: 50px;
-  height: 50px;
-  border-radius: 50%;
-  /* background-color: #0066cc; */
-  margin-right: 15px;
->>>>>>> 9ac95d49
 }
 
 .logo {
@@ -107,7 +85,6 @@
 
 /* Media Queries for Responsive Design */
 @media screen and (max-width: 768px) {
-<<<<<<< HEAD
     .top-nav {
         padding: 10px 15px;
         width: 90%;
@@ -144,44 +121,6 @@
     .hamburger-menu {
         display: flex;
     }
-=======
-  .top-nav {
-      padding: 10px 15px;
-      width: 90%;
-  }
-  
-  .nav-items {
-      position: absolute;
-      top: 100%;
-      left: 0;
-      right: 0;
-      flex-direction: column;
-      background-color: white;
-      border-radius: 0 0 20px 20px;
-      padding: 0;
-      max-height: 0;
-      overflow: hidden;
-      transition: max-height 0.3s ease-out;
-      z-index: 100;
-      box-shadow: 0 5px 10px rgba(0,0,0,0.1);
-  }
-  
-  .nav-items.active {
-      max-height: 320px;
-      padding: 6px 0;
-      z-index: 9999;
-  }
-  
-  .nav-items a {
-      padding: 10px 15px;
-      width: 100%;
-      text-align: center;
-  }
-
-  .hamburger-menu {
-      display: flex;
-  }
->>>>>>> 9ac95d49
 }
 
 .hero h1 {
@@ -245,21 +184,13 @@
 }
 
 .profile {
-<<<<<<< HEAD
+
     width: 100%;
     text-align: center;
     background-color: white;
     padding: 15px;
     border-radius: 8px;
     /* box-shadow: 0 2px 5px rgba(0,0,0,0.1); */
-=======
-  width: 100%;
-  text-align: center;
-  background-color: white;
-  padding: 15px;
-  border-radius: 8px;
-  /* box-shadow: 0 2px 5px rgba(0,0,0,0.1); */
->>>>>>> 9ac95d49
 }
 
 .profile img {
@@ -362,21 +293,12 @@
 }
 
 .footer-logo-circle {
-<<<<<<< HEAD
     width: 50px;
     height: 50px;
     border-radius: 50%;
     /* background-color: white; */
     margin-right: 15px;
     /* padding: 10px; */
-=======
-  width: 50px;
-  height: 50px;
-  border-radius: 50%;
-  /* background-color: white; */
-  margin-right: 15px;
-  /* padding: 10px; */
->>>>>>> 9ac95d49
 }
 
 .footer-logo-text {
@@ -1173,15 +1095,9 @@
 }
 
 .journal-grid {
-<<<<<<< HEAD
     display: grid;
     grid-template-columns: 1fr;
     gap: 1rem;
-=======
-  display: grid;
-  grid-template-columns: 3fr;
-  gap: 1rem;
->>>>>>> 9ac95d49
 }
 
 .journal-card {
