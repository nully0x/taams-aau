--- conflicted
+++ resolved
@@ -8,15 +8,6 @@
         <meta name="author" content="AJET Editorial Team" />
         <meta property="og:title" content="AJET Journal" />
         <meta property="og:description" content="A platform for academic articles, research, and manuscript submissions." />
-<<<<<<< HEAD
-        <meta property="og:image" content="/static/assets/aaua-logo.png" />
-        <meta property="og:url" content="https://yourwebsite.com" />
-        <meta property="og:type" content="website" />
-        <link rel="canonical" href="https://yourwebsite.com" />
-        <title>{% block title %}Journal Site{% endblock %}</title>
-        <link rel="stylesheet" href="/static/css/style.css" />
-        <script src="/static/js/main.js"></script>
-=======
         <meta property="og:image" content="https://aau-ajet.org/static/assets/aaua-logo.png" />
         <meta property="og:url" content="https://aau-ajet.org" />
         <meta property="og:type" content="website" />
@@ -24,19 +15,13 @@
         <title>{% block title %}Journal Site{% endblock %}</title>
         <link rel="stylesheet" href="https://aau-ajet.org/static/css/style.css" />
         <script src="https://aau-ajet.org/static/js/main.js"></script>
->>>>>>> bb712d14
         <script type="application/ld+json">
         {
             "@context": "https://schema.org",
             "@type": "Organization",
             "name": "AJET Journal",
-<<<<<<< HEAD
-            "url": "https://yourwebsite.com",
-            "logo": "https://yourwebsite.com/static/assets/aaua-logo.png",
-=======
             "url": "https://aau-ajet.org",
             "logo": "https://aau-ajet.org/static/assets/aaua-logo.png",
->>>>>>> bb712d14
             "sameAs": [
                 "https://www.facebook.com/yourpage",
                 "https://twitter.com/yourpage",
@@ -50,13 +35,8 @@
         <header class="hero">
             <nav class="top-nav">
                 <div class="nav-logo">
-<<<<<<< HEAD
-                    <a href="/" class="nav-logo-link">
-                        <img src="/static/assets/aaua-logo.png" alt="AAUA Logo - AJET Journal" class="nav-logo-image">
-=======
                     <a href="https://aau-ajet.org/" class="nav-logo-link">
                         <img src="https://aau-ajet.org/static/assets/aaua-logo.png" alt="AAUA Logo - AJET Journal" class="nav-logo-image">
->>>>>>> bb712d14
                         <span class="nav-logo-text">AJET Journal</span>
                     </a>
                 </div>
@@ -83,13 +63,8 @@
             <div class="footer-content">
                 <div class="footer-left">
                     <div class="footer-logo">
-<<<<<<< HEAD
-                        <a href="/" class="footer-logo-link">
-                            <img src="/static/assets/aaua-logo.png" alt="AAUA Logo - AJET Journal" class="footer-logo-image">
-=======
                         <a href="https://aau-ajet.org/" class="footer-logo-link">
                             <img src="https://aau-ajet.org/static/assets/aaua-logo.png" alt="AAUA Logo - AJET Journal" class="footer-logo-image">
->>>>>>> bb712d14
                             <span class="footer-logo-text">AJET Journal</span>
                         </a>
                     </div>
